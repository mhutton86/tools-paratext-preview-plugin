--- conflicted
+++ resolved
@@ -1,124 +1,112 @@
-﻿using TptMain.Models;
-
-namespace TptMain.Util
-{
-    /// <summary>
-    /// Utility constants.
-    /// </summary>
-    public static class MainConsts
-    {
-        /// <summary>
-        /// JSON MIME type (this is .NET core, but not framework).
-        /// </summary>
-        public const string APPLICATION_JSON_MIME_TYPE = "application/json";
-
-        /// <summary>
-<<<<<<< HEAD
-        /// Default server URI. Needs to be configurable, in future.
-        /// </summary>
-#if DEBUG
-        public const string DEFAULT_SERVER_URI = "http://172.31.10.12:9875/api";
-#else
-        public const string DEFAULT_SERVER_URI = "https://tpt-server.biblica.com/api";
-#endif
-
-        /// <summary>
-=======
->>>>>>> 360e711f
-        /// Paratext project settings filename.
-        /// </summary>
-        public const string SETTINGS_FILE_PATH = "Settings.xml";
-
-        /// <summary>
-        /// Progress form update frequency in x/sec.
-        /// </summary>
-        public const int PROGRESS_FORM_UPDATE_RATE_IN_FPS = 10;
-
-        /// <summary>
-        /// Default output file name format.
-        /// </summary>
-        public const string DEFAULT_OUTPUT_FILE_NAME_FORMAT = "yyyyMMdd'T'HHmmss'Z'";
-
-        /// <summary>
-        /// Target preview job time.
-        ///
-        /// This is used to animate preview progress bar, as there's no server-side incremental progress at this time
-        /// (generally accurate, as enqueued but not executing jobs are distinguishable and indicated differently).
-        /// </summary>
-        public const int TARGET_PREVIEW_JOB_TIME_IN_SEC = (60 * 60);
-
-        /// <summary>
-        /// Default preview book format.
-        /// </summary>
-        public const BookFormat DEFAULT_BOOK_FORMAT = BookFormat.cav;
-
-        /// <summary>
-        /// Settings for preview font size in points (min/max/default).
-        /// </summary>
-        public static readonly PreviewSetting FontSizeSettings
-            = new PreviewSetting(1f, 100f, 8f);
-
-        /// <summary>
-        /// Settings for preview font leading in points (min/max/default).
-        /// </summary>
-        public static readonly PreviewSetting FontLeadingSettings
-            = new PreviewSetting(1f, 100f, 9f);
-
-        /// <summary>
-        /// Settings for preview page width in points. (min/max/default).
-        /// </summary>
-        public static readonly PreviewSetting PageWidthSettings
-            = new PreviewSetting(1f, 1000f, 396f);
-
-        /// <summary>
-        /// Settings for preview page height in points (min/max/default).
-        /// </summary>
-        public static readonly PreviewSetting PageHeightSettings
-            = new PreviewSetting(1f, 2000f, 612f);
-
-        /// <summary>
-        /// Settings for preview page header in points (min/max/default).
-        /// </summary>
-        public static readonly PreviewSetting PageHeaderSettings
-            = new PreviewSetting(1f, 100f, 18f);
-
-        /// <summary>
-        /// Holder class for preview related settings (min, max, and default values).
-        /// </summary>
-        public class PreviewSetting
-        {
-            /// <summary>
-            /// Min value.
-            /// </summary>
-            public float MinValue { get; private set; }
-
-            /// <summary>
-            /// Max value.
-            /// </summary>
-            public float MaxValue { get; private set; }
-
-            /// <summary>
-            /// Default value.
-            /// </summary>
-            public float DefaultValue { get; private set; }
-
-            /// <summary>
-            /// Basic ctor.
-            /// </summary>
-            /// <param name="minValue">Min value.</param>
-            /// <param name="maxValue">Max value.</param>
-            /// <param name="defaultValue">Default value.</param>
-            public PreviewSetting(float minValue, float maxValue, float defaultValue)
-            {
-                MinValue = minValue;
-                MaxValue = maxValue;
-                DefaultValue = defaultValue;
-            }
-        }
-
-        /// <summary>
-        /// The copyright for this plugin.
-        /// </summary>
-        public const string COPYRIGHT = "© 2020 Biblica, Inc.";
-    }
+﻿using TptMain.Models;
+
+namespace TptMain.Util
+{
+    /// <summary>
+    /// Utility constants.
+    /// </summary>
+    public static class MainConsts
+    {
+        /// <summary>
+        /// JSON MIME type (this is .NET core, but not framework).
+        /// </summary>
+        public const string APPLICATION_JSON_MIME_TYPE = "application/json";
+
+        /// <summary>
+        /// Paratext project settings filename.
+        /// </summary>
+        public const string SETTINGS_FILE_PATH = "Settings.xml";
+
+        /// <summary>
+        /// Progress form update frequency in x/sec.
+        /// </summary>
+        public const int PROGRESS_FORM_UPDATE_RATE_IN_FPS = 10;
+
+        /// <summary>
+        /// Default output file name format.
+        /// </summary>
+        public const string DEFAULT_OUTPUT_FILE_NAME_FORMAT = "yyyyMMdd'T'HHmmss'Z'";
+
+        /// <summary>
+        /// Target preview job time.
+        ///
+        /// This is used to animate preview progress bar, as there's no server-side incremental progress at this time
+        /// (generally accurate, as enqueued but not executing jobs are distinguishable and indicated differently).
+        /// </summary>
+        public const int TARGET_PREVIEW_JOB_TIME_IN_SEC = (60 * 60);
+
+        /// <summary>
+        /// Default preview book format.
+        /// </summary>
+        public const BookFormat DEFAULT_BOOK_FORMAT = BookFormat.cav;
+
+        /// <summary>
+        /// Settings for preview font size in points (min/max/default).
+        /// </summary>
+        public static readonly PreviewSetting FontSizeSettings
+            = new PreviewSetting(1f, 100f, 8f);
+
+        /// <summary>
+        /// Settings for preview font leading in points (min/max/default).
+        /// </summary>
+        public static readonly PreviewSetting FontLeadingSettings
+            = new PreviewSetting(1f, 100f, 9f);
+
+        /// <summary>
+        /// Settings for preview page width in points. (min/max/default).
+        /// </summary>
+        public static readonly PreviewSetting PageWidthSettings
+            = new PreviewSetting(1f, 1000f, 396f);
+
+        /// <summary>
+        /// Settings for preview page height in points (min/max/default).
+        /// </summary>
+        public static readonly PreviewSetting PageHeightSettings
+            = new PreviewSetting(1f, 2000f, 612f);
+
+        /// <summary>
+        /// Settings for preview page header in points (min/max/default).
+        /// </summary>
+        public static readonly PreviewSetting PageHeaderSettings
+            = new PreviewSetting(1f, 100f, 18f);
+
+        /// <summary>
+        /// Holder class for preview related settings (min, max, and default values).
+        /// </summary>
+        public class PreviewSetting
+        {
+            /// <summary>
+            /// Min value.
+            /// </summary>
+            public float MinValue { get; private set; }
+
+            /// <summary>
+            /// Max value.
+            /// </summary>
+            public float MaxValue { get; private set; }
+
+            /// <summary>
+            /// Default value.
+            /// </summary>
+            public float DefaultValue { get; private set; }
+
+            /// <summary>
+            /// Basic ctor.
+            /// </summary>
+            /// <param name="minValue">Min value.</param>
+            /// <param name="maxValue">Max value.</param>
+            /// <param name="defaultValue">Default value.</param>
+            public PreviewSetting(float minValue, float maxValue, float defaultValue)
+            {
+                MinValue = minValue;
+                MaxValue = maxValue;
+                DefaultValue = defaultValue;
+            }
+        }
+
+        /// <summary>
+        /// The copyright for this plugin.
+        /// </summary>
+        public const string COPYRIGHT = "© 2020 Biblica, Inc.";
+    }
 }